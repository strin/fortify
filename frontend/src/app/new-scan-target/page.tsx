"use client";

import { Suspense, useEffect, useState } from "react";
import { useSession } from "next-auth/react";
import { useRouter, useSearchParams } from "next/navigation";
import { Button } from "@/components/ui/button";
import {
  Card,
  CardContent,
  CardDescription,
  CardHeader,
  CardTitle,
} from "@/components/ui/card";
import { Input } from "@/components/ui/input";
import { Label } from "@/components/ui/label";
import { Textarea } from "@/components/ui/textarea";
import {
  Select,
  SelectContent,
  SelectItem,
  SelectTrigger,
  SelectValue,
} from "@/components/ui/select";
import { Loader2, Github, ArrowLeft, ArrowRight, Check } from "lucide-react";
import Link from "next/link";

interface Repository {
  id: number;
  name: string;
  fullName: string;
  description: string | null;
  private: boolean;
  htmlUrl: string;
  defaultBranch: string;
  language: string | null;
  stars: number;
  updatedAt: string;
}

interface Branch {
  name: string;
  commit: {
    sha: string;
  };
}

function NewScanTargetForm() {
  const { data: session, status } = useSession();
  const router = useRouter();
  const searchParams = useSearchParams();

  // Authentication state
  const [isAuthenticating, setIsAuthenticating] = useState(false);

  // Form state
  const [step, setStep] = useState(1); // 1: Repository Selection, 2: Configuration, 3: Review
  const [repositories, setRepositories] = useState<Repository[]>([]);
  const [branches, setBranches] = useState<Branch[]>([]);
  const [loading, setLoading] = useState(false);
  const [error, setError] = useState<string | null>(null);

  // Form data
  const [selectedRepo, setSelectedRepo] = useState<Repository | null>(null);
  const [selectedBranch, setSelectedBranch] = useState("");
  const [subPath, setSubPath] = useState("");
  const [scanTargetName, setScanTargetName] = useState("");
  const [description, setDescription] = useState("");
  const [searchTerm, setSearchTerm] = useState("");

  // Check authentication and handle redirect
  useEffect(() => {
    if (status === "loading") {
      return; // Still loading session
    }

    if (status === "unauthenticated") {
      // Store the current URL to redirect back after login
      const currentUrl = window.location.pathname + window.location.search;
      router.push(`/login?callbackUrl=${encodeURIComponent(currentUrl)}`);
      return;
    }

    // User is authenticated, fetch repositories
    if (session && step === 1) {
      fetchRepositories();
    }
  }, [status, session, step, router]);

  // Fetch user's repositories
  const fetchRepositories = async () => {
    try {
      setLoading(true);
      setError(null);

      const response = await fetch("/api/github/repos");
      const data = await response.json();

      if (!response.ok) {
        throw new Error(data.error || "Failed to fetch repositories");
      }

      setRepositories(data.repositories || []);
    } catch (err) {
      setError(
        err instanceof Error ? err.message : "Failed to fetch repositories"
      );
    } finally {
      setLoading(false);
    }
  };

  // Fetch branches for selected repository
  const fetchBranches = async (repo: Repository) => {
    try {
      setLoading(true);
      setError(null);

      // Validate repo and fullName
      if (!repo || !repo.fullName) {
        throw new Error("Invalid repository data");
      }

      const parts = repo.fullName.split("/");
      if (parts.length !== 2) {
        throw new Error("Invalid repository format");
      }

      const [owner, repoName] = parts;
      const response = await fetch(
        `/api/repositories/branches/${owner}/${repoName}`
      );
      const data = await response.json();

      if (!response.ok) {
        throw new Error(data.error || "Failed to fetch branches");
      }

      setBranches(data.branches || []);
      setSelectedBranch(repo.defaultBranch || "main"); // Set default branch with fallback
    } catch (err) {
      setError(err instanceof Error ? err.message : "Failed to fetch branches");
    } finally {
      setLoading(false);
    }
  };

  // Handle repository selection
  const handleRepositorySelect = async (repo: Repository) => {
    if (!repo || !repo.name || !repo.fullName) {
      setError("Invalid repository selected");
      return;
    }

    setSelectedRepo(repo);
    setScanTargetName(`${repo.name} - ${repo.defaultBranch || "main"}`); // Auto-generate name
    await fetchBranches(repo);
    setStep(2);
  };

  // Handle scan target creation
  const handleCreateScanTarget = async () => {
    if (!selectedRepo || !selectedBranch) {
      setError("Please complete all required fields");
      return;
    }

    try {
      setLoading(true);
      setError(null);

      const response = await fetch("/api/scan-targets", {
        method: "POST",
        headers: {
          "Content-Type": "application/json",
        },
        body: JSON.stringify({
          name: scanTargetName,
          description: description || null,
          repoUrl: selectedRepo.htmlUrl,
          branch: selectedBranch,
          subPath: subPath || null,
        }),
      });

      const data = await response.json();

      if (!response.ok) {
        throw new Error(data.error || "Failed to create scan project");
      }

      // Redirect to scan target detail page
      router.push(`/scan-targets/${data.id}`);
    } catch (err) {
      setError(
        err instanceof Error ? err.message : "Failed to create scan project"
      );
    } finally {
      setLoading(false);
    }
  };

  // Filter repositories based on search
  const filteredRepositories = repositories.filter(
    (repo) =>
      repo.name.toLowerCase().includes(searchTerm.toLowerCase()) ||
      repo.description?.toLowerCase().includes(searchTerm.toLowerCase()) ||
      ""
  );

  // Show loading state while checking authentication
  if (status === "loading") {
    return (
      <div className="min-h-screen bg-gradient-to-br from-gray-900 to-gray-800 flex items-center justify-center">
        <div className="text-center">
          <Loader2 className="h-8 w-8 animate-spin mx-auto mb-4 text-blue-500" />
          <p className="text-gray-300">Loading...</p>
        </div>
      </div>
    );
  }

  // Don't render anything if redirecting to login
  if (status === "unauthenticated") {
    return null;
  }

  return (
    <div className="min-h-screen bg-gradient-to-br from-gray-900 to-gray-800 text-white">
      <div className="container mx-auto px-4 sm:px-6 lg:px-8 py-6 sm:py-8 max-w-4xl">
        {/* Header */}
        <div className="mb-8">
          <div className="flex items-center justify-between mb-4">
            <div className="flex items-center gap-4">
              <Button
                variant="ghost"
                size="sm"
                onClick={() => (step > 1 ? setStep(step - 1) : router.back())}
                className="text-gray-400 hover:text-white"
              >
                <ArrowLeft className="h-4 w-4 mr-2" />
                Back
              </Button>
              <h1 className="text-3xl font-bold">Create New Scan Project</h1>
            </div>
          </div>

          {/* Progress indicator */}
          <div className="flex items-center gap-4 mb-6">
            <div
              className={`flex items-center gap-2 ${
                step >= 1 ? "text-blue-400" : "text-gray-500"
              }`}
            >
              <div
                className={`w-8 h-8 rounded-full flex items-center justify-center ${
                  step >= 1 ? "bg-blue-600" : "bg-gray-600"
                }`}
              >
                {step > 1 ? <Check className="h-4 w-4" /> : "1"}
              </div>
              <span>Repository</span>
            </div>
            <ArrowRight className="h-4 w-4 text-gray-500" />
            <div
              className={`flex items-center gap-2 ${
                step >= 2 ? "text-blue-400" : "text-gray-500"
              }`}
            >
              <div
                className={`w-8 h-8 rounded-full flex items-center justify-center ${
                  step >= 2 ? "bg-blue-600" : "bg-gray-600"
                }`}
              >
                {step > 2 ? <Check className="h-4 w-4" /> : "2"}
              </div>
              <span>Configuration</span>
            </div>
            <ArrowRight className="h-4 w-4 text-gray-500" />
            <div
              className={`flex items-center gap-2 ${
                step >= 3 ? "text-blue-400" : "text-gray-500"
              }`}
            >
              <div
                className={`w-8 h-8 rounded-full flex items-center justify-center ${
                  step >= 3 ? "bg-blue-600" : "bg-gray-600"
                }`}
              >
                3
              </div>
              <span>Review</span>
            </div>
          </div>
        </div>

        {/* Error display */}
        {error && (
          <Card className="mb-6 bg-red-900/20 border-red-500/50">
            <CardContent className="pt-6">
              <p className="text-red-400">{error}</p>
            </CardContent>
          </Card>
        )}

        {/* Step 1: Repository Selection */}
        {step === 1 && (
          <Card className="bg-gray-800/50 border-gray-700">
            <CardHeader>
              <CardTitle className="flex items-center gap-2">
                <Github className="h-5 w-5" />
                Select Repository
              </CardTitle>
              <CardDescription>
                Choose the GitHub repository you want to scan for security
                vulnerabilities.
              </CardDescription>
            </CardHeader>
            <CardContent className="px-4 sm:px-6">
              {/* Search */}
              <div className="mb-6">
                <div className="relative">
                  <Github className="absolute left-3 top-1/2 transform -translate-y-1/2 h-4 w-4 text-gray-400" />
                  <Input
                    placeholder="Search repositories by name or description..."
                    value={searchTerm}
                    onChange={(e) => setSearchTerm(e.target.value)}
                    className="bg-gray-900 border-gray-600 pl-10 pr-16 sm:pr-20 focus:border-blue-500 focus:ring-1 focus:ring-blue-500"
                  />
                  {repositories.length > 0 && (
                    <div className="absolute right-3 top-1/2 transform -translate-y-1/2 text-xs text-gray-500 hidden sm:block">
                      {filteredRepositories.length} of {repositories.length}
                    </div>
                  )}
                </div>
                {/* Mobile counter */}
                {repositories.length > 0 && (
                  <div className="mt-2 text-xs text-gray-500 text-center sm:hidden">
                    {filteredRepositories.length} of {repositories.length} repositories
                  </div>
                )}
              </div>

              {/* Repository list */}
              {loading ? (
                <div className="flex flex-col items-center justify-center py-12">
                  <Loader2 className="h-8 w-8 animate-spin mb-4 text-blue-500" />
                  <p className="text-gray-400 text-lg">Loading repositories...</p>
                  <p className="text-gray-500 text-sm mt-1">This may take a moment</p>
                </div>
              ) : (
                <div className="relative">
<<<<<<< HEAD
                  {/* Repository list container with dynamic height */}
                  <div className="space-y-3 max-h-[60vh] sm:max-h-[70vh] overflow-y-auto scrollbar-thin scrollbar-track-gray-800 scrollbar-thumb-gray-600 hover:scrollbar-thumb-gray-500 pr-1 sm:pr-2">
                    {filteredRepositories.map((repo, index) => (
                      <div
                        key={repo.id}
                        className="group repository-card p-3 sm:p-4 bg-gray-900 rounded-lg border border-gray-700 hover:border-gray-600 hover:bg-gray-850 cursor-pointer"
                        onClick={() => handleRepositorySelect(repo)}
                      >
                        <div className="flex items-start justify-between gap-3">
                          <div className="flex-1 min-w-0">
                            <div className="flex items-center gap-2 mb-2 flex-wrap">
                              <h3 className="font-semibold text-white group-hover:text-blue-400 transition-colors truncate text-sm sm:text-base">
                                {repo.name}
                              </h3>
                              {repo.private && (
                                <span className="px-2 py-1 text-xs bg-gray-700 text-gray-300 rounded flex-shrink-0">
                                  Private
                                </span>
                              )}
                              {repo.language && (
                                <span className="px-2 py-1 text-xs bg-blue-900/50 text-blue-300 rounded flex-shrink-0">
                                  {repo.language}
                                </span>
                              )}
                            </div>
                            {repo.description && (
                              <p className="text-gray-400 text-sm mb-3 line-clamp-2 leading-relaxed">
                                {repo.description}
                              </p>
                            )}
                            <div className="flex items-center gap-3 sm:gap-4 text-xs text-gray-500 flex-wrap">
                              <span className="flex items-center gap-1">
                                <span className="text-yellow-500">⭐</span>
                                {repo.stars.toLocaleString()}
                              </span>
                              <span className="truncate">
                                Updated {new Date(repo.updatedAt).toLocaleDateString()}
                              </span>
                            </div>
=======
                  {/* Show total count and scroll hint when there are many repositories */}
                  {filteredRepositories.length > 5 && (
                    <div className="flex justify-between items-center mb-3 text-sm text-gray-400">
                      <span>{filteredRepositories.length} repositories found</span>
                      <span className="text-xs">Scroll to see more</span>
                    </div>
                  )}
                  
                  {/* Scrollable repository container */}
                  <div className={`
                    relative space-y-3 overflow-y-auto border border-gray-700/50 rounded-lg
                    ${filteredRepositories.length > 5 
                      ? 'min-h-32 max-h-96' 
                      : filteredRepositories.length > 0 
                        ? 'max-h-fit' 
                        : 'min-h-32'
                    }
                  `}>
                    <div className="p-1">
                      {filteredRepositories.map((repo) => (
                        <div
                          key={repo.id}
                          className="p-4 bg-gray-900 rounded-lg border border-gray-700 hover:border-gray-600 cursor-pointer transition-colors mb-3 last:mb-0"
                          onClick={() => handleRepositorySelect(repo)}
                        >
                          <div className="flex items-start justify-between">
                            <div className="flex-1">
                              <div className="flex items-center gap-2 mb-2">
                                <h3 className="font-semibold text-white">
                                  {repo.name}
                                </h3>
                                {repo.private && (
                                  <span className="px-2 py-1 text-xs bg-gray-700 text-gray-300 rounded">
                                    Private
                                  </span>
                                )}
                                {repo.language && (
                                  <span className="px-2 py-1 text-xs bg-blue-900 text-blue-300 rounded">
                                    {repo.language}
                                  </span>
                                )}
                              </div>
                              {repo.description && (
                                <p className="text-gray-400 text-sm mb-2">
                                  {repo.description}
                                </p>
                              )}
                              <div className="flex items-center gap-4 text-xs text-gray-500">
                                <span>⭐ {repo.stars}</span>
                                <span>
                                  Updated{" "}
                                  {new Date(repo.updatedAt).toLocaleDateString()}
                                </span>
                              </div>
                            </div>
                            <ArrowRight className="h-4 w-4 text-gray-500 mt-1" />
>>>>>>> ecb48f1a
                          </div>
                          <ArrowRight className="h-4 w-4 text-gray-500 group-hover:text-blue-400 mt-1 flex-shrink-0 transition-colors" />
                        </div>
<<<<<<< HEAD
                      </div>
                    ))}
                  </div>
                  
                  {/* Scroll indicator fade effects */}
                  {filteredRepositories.length > 3 && (
                    <>
                      <div className="absolute bottom-0 left-0 right-2 h-6 bg-gradient-to-t from-gray-800/50 to-transparent pointer-events-none" />
                      <div className="absolute top-0 left-0 right-2 h-6 bg-gradient-to-b from-gray-800/50 to-transparent pointer-events-none" />
                    </>
                  )}
                  
                  {/* Scroll hint for large lists */}
                  {filteredRepositories.length > 6 && (
                    <div className="text-center mt-4 px-2">
                      <p className="text-xs text-gray-500">
                        <span className="hidden sm:inline">
                          Showing {Math.min(6, filteredRepositories.length)} of {filteredRepositories.length} repositories
                          {filteredRepositories.length > 6 && " • Scroll to see more"}
                        </span>
                        <span className="sm:hidden">
                          {filteredRepositories.length} repositories • Scroll to see more
                        </span>
                      </p>
                    </div>
                  )}
                  
                  {/* Enhanced empty state */}
                  {filteredRepositories.length === 0 && !loading && (
                    <div className="text-center py-12">
                      <Github className="h-12 w-12 text-gray-600 mx-auto mb-4" />
                      <p className="text-gray-400 text-lg mb-2">No repositories found</p>
                      <p className="text-gray-500 text-sm">
                        {searchTerm 
                          ? `Try adjusting your search term "${searchTerm}"` 
                          : "Make sure you have repositories in your GitHub account"}
                      </p>
                      {searchTerm && (
                        <Button 
                          variant="ghost" 
                          size="sm" 
                          onClick={() => setSearchTerm("")}
                          className="mt-3 text-blue-400 hover:text-blue-300"
                        >
                          Clear search
                        </Button>
=======
                      ))}
                      
                      {filteredRepositories.length === 0 && !loading && (
                        <div className="text-center py-8 text-gray-400">
                          <p>No repositories found matching your search.</p>
                        </div>
>>>>>>> ecb48f1a
                      )}
                    </div>
                    
                    {/* Gradient fade at bottom to indicate more content when scrollable */}
                    {filteredRepositories.length > 5 && (
                      <div className="absolute bottom-0 left-0 right-0 h-6 bg-gradient-to-t from-gray-800/80 to-transparent pointer-events-none rounded-b-lg" />
                    )}
                  </div>
                </div>
              )}
            </CardContent>
          </Card>
        )}

        {/* Step 2: Configuration */}
        {step === 2 && selectedRepo && (
          <Card className="bg-gray-800/50 border-gray-700">
            <CardHeader>
              <CardTitle>Configure Scan Project</CardTitle>
              <CardDescription>
                Set up the scanning parameters for {selectedRepo.name}.
              </CardDescription>
            </CardHeader>
            <CardContent className="space-y-6">
              {/* Scan Target Name */}
              <div>
                <Label htmlFor="name">Scan Project Name *</Label>
                <Input
                  id="name"
                  value={scanTargetName}
                  onChange={(e) => setScanTargetName(e.target.value)}
                  className="bg-gray-900 border-gray-600 mt-2"
                  placeholder="Enter a descriptive name"
                />
              </div>

              {/* Branch Selection */}
              <div>
                <Label htmlFor="branch">Branch *</Label>
                <Select
                  value={selectedBranch}
                  onValueChange={setSelectedBranch}
                >
                  <SelectTrigger className="bg-gray-900 border-gray-600 mt-2">
                    <SelectValue placeholder="Select branch" />
                  </SelectTrigger>
                  <SelectContent className="bg-gray-900 border-gray-600">
                    {branches.map((branch) => (
                      <SelectItem key={branch.name} value={branch.name}>
                        {branch.name}
                        {branch.name === selectedRepo.defaultBranch &&
                          " (default)"}
                      </SelectItem>
                    ))}
                  </SelectContent>
                </Select>
              </div>

              {/* Subpath */}
              <div>
                <Label htmlFor="subpath">Subpath (optional)</Label>
                <Input
                  id="subpath"
                  value={subPath}
                  onChange={(e) => setSubPath(e.target.value)}
                  className="bg-gray-900 border-gray-600 mt-2"
                  placeholder="e.g., src/, backend/ (leave empty for entire repository)"
                />
                <p className="text-xs text-gray-500 mt-1">
                  Specify a subdirectory to scan only part of the repository
                </p>
              </div>

              {/* Description */}
              <div>
                <Label htmlFor="description">Description (optional)</Label>
                <Textarea
                  id="description"
                  value={description}
                  onChange={(e) => setDescription(e.target.value)}
                  className="bg-gray-900 border-gray-600 mt-2"
                  placeholder="Add notes about this scan project..."
                  rows={3}
                />
              </div>

              {/* Action buttons */}
              <div className="flex gap-3 pt-4">
                <Button
                  variant="outline"
                  onClick={() => setStep(1)}
                  className="flex-1"
                >
                  Back to Repository
                </Button>
                <Button
                  onClick={() => setStep(3)}
                  disabled={!scanTargetName || !selectedBranch}
                  className="flex-1"
                >
                  Review & Create
                </Button>
              </div>
            </CardContent>
          </Card>
        )}

        {/* Step 3: Review */}
        {step === 3 && selectedRepo && (
          <Card className="bg-gray-800/50 border-gray-700">
            <CardHeader>
              <CardTitle>Review Scan Project</CardTitle>
              <CardDescription>
                Please review your scan project configuration before creating.
              </CardDescription>
            </CardHeader>
            <CardContent className="space-y-6">
              {/* Configuration summary */}
              <div className="grid md:grid-cols-2 gap-6">
                <div>
                  <h4 className="font-semibold mb-3">Repository</h4>
                  <div className="bg-gray-900 p-4 rounded border border-gray-700">
                    <p className="font-medium">{selectedRepo.name}</p>
                    <p className="text-sm text-gray-400">
                      {selectedRepo.fullName}
                    </p>
                    {selectedRepo.description && (
                      <p className="text-sm text-gray-300 mt-2">
                        {selectedRepo.description}
                      </p>
                    )}
                  </div>
                </div>

                <div>
                  <h4 className="font-semibold mb-3">Scan Configuration</h4>
                  <div className="bg-gray-900 p-4 rounded border border-gray-700 space-y-2">
                    <div>
                      <span className="text-sm text-gray-400">Name:</span>
                      <p className="font-medium">{scanTargetName}</p>
                    </div>
                    <div>
                      <span className="text-sm text-gray-400">Branch:</span>
                      <p className="font-medium">{selectedBranch}</p>
                    </div>
                    {subPath && (
                      <div>
                        <span className="text-sm text-gray-400">Subpath:</span>
                        <p className="font-medium">{subPath}</p>
                      </div>
                    )}
                    {description && (
                      <div>
                        <span className="text-sm text-gray-400">
                          Description:
                        </span>
                        <p className="text-sm">{description}</p>
                      </div>
                    )}
                  </div>
                </div>
              </div>

              {/* Action buttons */}
              <div className="flex gap-3 pt-4">
                <Button
                  variant="outline"
                  onClick={() => setStep(2)}
                  className="flex-1"
                  disabled={loading}
                >
                  Back to Configuration
                </Button>
                <Button
                  onClick={handleCreateScanTarget}
                  disabled={loading}
                  className="flex-1"
                >
                  {loading ? (
                    <>
                      <Loader2 className="h-4 w-4 mr-2 animate-spin" />
                      Creating...
                    </>
                  ) : (
                    "Create Scan Project"
                  )}
                </Button>
              </div>
            </CardContent>
          </Card>
        )}
      </div>
    </div>
  );
}

export default function NewScanTargetPage() {
  return (
    <Suspense
      fallback={
        <div className="min-h-screen bg-gradient-to-br from-gray-900 to-gray-800 flex items-center justify-center">
          <div className="text-center">
            <Loader2 className="h-8 w-8 animate-spin mx-auto mb-4 text-blue-500" />
            <p className="text-gray-300">Loading...</p>
          </div>
        </div>
      }
    >
      <NewScanTargetForm />
    </Suspense>
  );
}<|MERGE_RESOLUTION|>--- conflicted
+++ resolved
@@ -349,7 +349,6 @@
                 </div>
               ) : (
                 <div className="relative">
-<<<<<<< HEAD
                   {/* Repository list container with dynamic height */}
                   <div className="space-y-3 max-h-[60vh] sm:max-h-[70vh] overflow-y-auto scrollbar-thin scrollbar-track-gray-800 scrollbar-thumb-gray-600 hover:scrollbar-thumb-gray-500 pr-1 sm:pr-2">
                     {filteredRepositories.map((repo, index) => (
@@ -389,68 +388,10 @@
                                 Updated {new Date(repo.updatedAt).toLocaleDateString()}
                               </span>
                             </div>
-=======
-                  {/* Show total count and scroll hint when there are many repositories */}
-                  {filteredRepositories.length > 5 && (
-                    <div className="flex justify-between items-center mb-3 text-sm text-gray-400">
-                      <span>{filteredRepositories.length} repositories found</span>
-                      <span className="text-xs">Scroll to see more</span>
-                    </div>
-                  )}
-                  
-                  {/* Scrollable repository container */}
-                  <div className={`
-                    relative space-y-3 overflow-y-auto border border-gray-700/50 rounded-lg
-                    ${filteredRepositories.length > 5 
-                      ? 'min-h-32 max-h-96' 
-                      : filteredRepositories.length > 0 
-                        ? 'max-h-fit' 
-                        : 'min-h-32'
-                    }
-                  `}>
-                    <div className="p-1">
-                      {filteredRepositories.map((repo) => (
-                        <div
-                          key={repo.id}
-                          className="p-4 bg-gray-900 rounded-lg border border-gray-700 hover:border-gray-600 cursor-pointer transition-colors mb-3 last:mb-0"
-                          onClick={() => handleRepositorySelect(repo)}
-                        >
-                          <div className="flex items-start justify-between">
-                            <div className="flex-1">
-                              <div className="flex items-center gap-2 mb-2">
-                                <h3 className="font-semibold text-white">
-                                  {repo.name}
-                                </h3>
-                                {repo.private && (
-                                  <span className="px-2 py-1 text-xs bg-gray-700 text-gray-300 rounded">
-                                    Private
-                                  </span>
-                                )}
-                                {repo.language && (
-                                  <span className="px-2 py-1 text-xs bg-blue-900 text-blue-300 rounded">
-                                    {repo.language}
-                                  </span>
-                                )}
-                              </div>
-                              {repo.description && (
-                                <p className="text-gray-400 text-sm mb-2">
-                                  {repo.description}
-                                </p>
-                              )}
-                              <div className="flex items-center gap-4 text-xs text-gray-500">
-                                <span>⭐ {repo.stars}</span>
-                                <span>
-                                  Updated{" "}
-                                  {new Date(repo.updatedAt).toLocaleDateString()}
-                                </span>
-                              </div>
-                            </div>
-                            <ArrowRight className="h-4 w-4 text-gray-500 mt-1" />
->>>>>>> ecb48f1a
+
                           </div>
                           <ArrowRight className="h-4 w-4 text-gray-500 group-hover:text-blue-400 mt-1 flex-shrink-0 transition-colors" />
                         </div>
-<<<<<<< HEAD
                       </div>
                     ))}
                   </div>
@@ -497,14 +438,6 @@
                         >
                           Clear search
                         </Button>
-=======
-                      ))}
-                      
-                      {filteredRepositories.length === 0 && !loading && (
-                        <div className="text-center py-8 text-gray-400">
-                          <p>No repositories found matching your search.</p>
-                        </div>
->>>>>>> ecb48f1a
                       )}
                     </div>
                     
