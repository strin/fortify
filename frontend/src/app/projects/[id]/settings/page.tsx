"use client";

import { useState, useEffect } from "react";
import {
  Card,
  CardContent,
  CardDescription,
  CardHeader,
  CardTitle,
} from "@/components/ui/card";
import { Button } from "@/components/ui/button";
import { Badge } from "@/components/ui/badge";
import { Github, GitBranch, Settings, Webhook, Loader2 } from "lucide-react";

interface Repository {
  id: string;
  fullName: string;
  description: string | null;
  provider: string;
  defaultBranch: string;
  isPrivate: boolean;
  lastScanAt: string | null;
  repoUrl: string;
<<<<<<< HEAD
=======
  scanTargets: any[];
  totalScanTargets: number;
  webhookSubscribed?: boolean;
  webhookId?: string;
>>>>>>> 1476f59d
}

interface Project {
  id: string;
  repositories: Repository[];
}

export default function ProjectSettingsPage({
  params,
}: {
  params: Promise<{ id: string }>;
}) {
  const [project, setProject] = useState<Project | null>(null);
  const [loading, setLoading] = useState(true);
  const [error, setError] = useState<string | null>(null);
  const [projectId, setProjectId] = useState<string>("");
  const [webhookLoading, setWebhookLoading] = useState<Record<string, boolean>>(
    {}
  );
  const [webhookMessage, setWebhookMessage] = useState<{
    type: "success" | "error";
    message: string;
  } | null>(null);

  // Get project ID from params
  useEffect(() => {
    params.then((p) => setProjectId(p.id));
  }, [params]);

  // Fetch project data
  useEffect(() => {
    if (projectId) {
      fetchProject();
    }
  }, [projectId]);

  // Auto-hide success messages after 5 seconds
  useEffect(() => {
    if (webhookMessage && webhookMessage.type === "success") {
      const timer = setTimeout(() => {
        setWebhookMessage(null);
      }, 5000);
      return () => clearTimeout(timer);
    }
  }, [webhookMessage]);

  const fetchProject = async () => {
    try {
      setLoading(true);
      setError(null);

      const response = await fetch(`/api/projects/${projectId}`);
      const data = await response.json();

      if (!response.ok) {
        throw new Error(data.error || "Failed to fetch project");
      }

      setProject(data);
    } catch (err) {
      setError(err instanceof Error ? err.message : "Failed to fetch project");
    } finally {
      setLoading(false);
    }
  };

  const formatTimeAgo = (dateString: string) => {
    const now = new Date();
    const date = new Date(dateString);
    const diffInMs = now.getTime() - date.getTime();
    const diffInDays = Math.floor(diffInMs / (1000 * 60 * 60 * 24));

    if (diffInDays === 0) return "Today";
    if (diffInDays === 1) return "Yesterday";
    if (diffInDays < 7) return `${diffInDays} days ago`;
    if (diffInDays < 30) return `${Math.floor(diffInDays / 7)} weeks ago`;
    return `${Math.floor(diffInDays / 30)} months ago`;
  };

  const handleWebhookSubscription = async (
    repo: Repository,
    subscribe: boolean
  ) => {
    const [owner, repoName] = repo.fullName.split("/");
    const repoKey = `${owner}/${repoName}`;

    setWebhookLoading((prev) => ({ ...prev, [repoKey]: true }));

    try {
      if (subscribe) {
        // Subscribe to webhook
        const response = await fetch(
          `/api/repositories/${owner}/${repoName}/webhook`,
          {
            method: "POST",
            headers: {
              "Content-Type": "application/json",
            },
          }
        );

        if (!response.ok) {
          const errorData = await response.json();
          throw new Error(errorData.error || "Failed to subscribe to webhook");
        }

        const result = await response.json();

        // Update the repository in state
        setProject((prev) => {
          if (!prev) return prev;
          return {
            ...prev,
            repositories: prev.repositories.map((r) =>
              r.id === repo.id
                ? {
                    ...r,
                    webhookSubscribed: true,
                    webhookId: result.webhook_id,
                  }
                : r
            ),
          };
        });

        setWebhookMessage({
          type: "success",
          message: `Successfully subscribed to webhooks for ${repo.fullName}`,
        });
      } else {
        // Unsubscribe from webhook
        if (!repo.webhookId) {
          throw new Error("No webhook ID found");
        }

        const response = await fetch(
          `/api/repositories/${owner}/${repoName}/webhook`,
          {
            method: "DELETE",
            headers: {
              "Content-Type": "application/json",
            },
            body: JSON.stringify({
              webhook_id: repo.webhookId,
            }),
          }
        );

        if (!response.ok) {
          const errorData = await response.json();
          throw new Error(
            errorData.error || "Failed to unsubscribe from webhook"
          );
        }

        // Update the repository in state
        setProject((prev) => {
          if (!prev) return prev;
          return {
            ...prev,
            repositories: prev.repositories.map((r) =>
              r.id === repo.id
                ? { ...r, webhookSubscribed: false, webhookId: undefined }
                : r
            ),
          };
        });

        setWebhookMessage({
          type: "success",
          message: `Successfully unsubscribed from webhooks for ${repo.fullName}`,
        });
      }
    } catch (error) {
      console.error("Error managing webhook subscription:", error);
      setWebhookMessage({
        type: "error",
        message:
          error instanceof Error
            ? error.message
            : "Failed to manage webhook subscription",
      });
    } finally {
      setWebhookLoading((prev) => ({ ...prev, [repoKey]: false }));
    }
  };

  if (loading) {
    return (
      <div className="space-y-6">
        {[...Array(2)].map((_, i) => (
          <Card key={i}>
            <CardContent className="p-6">
              <div className="animate-pulse">
                <div className="h-6 bg-muted rounded w-1/3 mb-4"></div>
                <div className="h-32 bg-muted rounded w-full"></div>
              </div>
            </CardContent>
          </Card>
        ))}
      </div>
    );
  }

  if (error) {
    return (
      <div className="text-center py-8">
        <p className="text-destructive">{error}</p>
        <Button onClick={fetchProject} className="mt-4">
          Try Again
        </Button>
      </div>
    );
  }

  if (!project) {
    return null;
  }

  return (
    <div className="space-y-6">
      {/* Webhook Status Message */}
      {webhookMessage && (
        <div
          className={`p-4 rounded-lg border ${
            webhookMessage.type === "success"
              ? "bg-green-50 border-green-200 text-green-800"
              : "bg-red-50 border-red-200 text-red-800"
          }`}
        >
          <div className="flex justify-between items-center">
            <p className="text-sm">{webhookMessage.message}</p>
            <button
              onClick={() => setWebhookMessage(null)}
              className="text-gray-400 hover:text-gray-600"
            >
              ×
            </button>
          </div>
        </div>
      )}

      {/* Repositories Configuration */}
      <Card>
        <CardHeader>
          <CardTitle className="flex items-center gap-2">
            <Github className="h-5 w-5" />
            Repository Configuration
          </CardTitle>
          <CardDescription>
            Manage repositories included in this project
          </CardDescription>
        </CardHeader>
        <CardContent>
          {project.repositories.length === 0 ? (
            <div className="text-center py-8">
              <Github className="h-12 w-12 mx-auto mb-4 text-muted-foreground" />
              <p className="text-muted-foreground mb-4">
                No repositories configured
              </p>
              <Button className="bg-primary hover:bg-primary/90">
                <Github className="h-4 w-4 mr-2" />
                Add Repository
              </Button>
            </div>
          ) : (
            <div className="space-y-4">
              <div className="flex justify-between items-center">
                <p className="text-sm text-muted-foreground">
                  {project.repositories.length} repositories configured
                </p>
                <Button size="sm" className="bg-primary hover:bg-primary/90">
                  <Github className="h-4 w-4 mr-2" />
                  Add Repository
                </Button>
              </div>
              {project.repositories.map((repo) => (
                <div
                  key={repo.id}
                  className="flex items-center justify-between p-4 border border-border rounded-lg"
                >
                  <div className="flex-1">
                    <div className="flex items-center gap-3 mb-2">
                      <Github className="h-4 w-4" />
                      <span className="font-medium">{repo.fullName}</span>
                      {repo.isPrivate && (
                        <Badge variant="secondary" className="text-xs">
                          Private
                        </Badge>
                      )}
                      <div className="flex items-center gap-1 text-sm text-muted-foreground">
                        <GitBranch className="h-3 w-3" />
                        {repo.defaultBranch}
                      </div>
                    </div>
                    {repo.description && (
                      <p className="text-muted-foreground text-sm">
                        {repo.description}
                      </p>
                    )}
                    <div className="flex items-center gap-4 mt-2 text-xs text-muted-foreground">
                      {repo.lastScanAt && (
                        <span>Last Scan: {formatTimeAgo(repo.lastScanAt)}</span>
                      )}
                      {repo.webhookSubscribed && (
                        <div className="flex items-center gap-1 text-green-600">
                          <Webhook className="h-3 w-3" />
                          <span>Webhook Active</span>
                        </div>
                      )}
                    </div>
                  </div>
                  <div className="flex items-center gap-2">
                    <Button
                      size="sm"
                      variant={repo.webhookSubscribed ? "outline" : "default"}
                      onClick={() =>
                        handleWebhookSubscription(repo, !repo.webhookSubscribed)
                      }
                      disabled={webhookLoading[repo.fullName] || false}
                      className={
                        repo.webhookSubscribed
                          ? "text-destructive hover:text-destructive/80"
                          : ""
                      }
                    >
                      {webhookLoading[repo.fullName] ? (
                        <Loader2 className="h-4 w-4 animate-spin mr-2" />
                      ) : (
                        <Webhook className="h-4 w-4 mr-2" />
                      )}
                      {repo.webhookSubscribed ? "Unsubscribe" : "Subscribe"}
                    </Button>
                    <Button size="sm" variant="outline">
                      Configure
                    </Button>
                    <Button
                      size="sm"
                      variant="outline"
                      className="text-destructive hover:text-destructive/80"
                    >
                      Remove
                    </Button>
                  </div>
                </div>
              ))}
            </div>
          )}
        </CardContent>
      </Card>

      {/* Project Settings */}
      <Card>
        <CardHeader>
          <CardTitle className="flex items-center gap-2">
            <Settings className="h-5 w-5" />
            Project Settings
          </CardTitle>
          <CardDescription>
            Configure project behavior and notifications
          </CardDescription>
        </CardHeader>
        <CardContent>
          <div className="text-center py-8">
            <Settings className="h-12 w-12 mx-auto mb-4 text-muted-foreground" />
            <p className="text-muted-foreground mb-4">
              Advanced settings are coming soon. You&apos;ll be able to
              configure automatic scans, notifications, and security policies.
            </p>
          </div>
        </CardContent>
      </Card>
    </div>
  );
}<|MERGE_RESOLUTION|>--- conflicted
+++ resolved
@@ -21,13 +21,8 @@
   isPrivate: boolean;
   lastScanAt: string | null;
   repoUrl: string;
-<<<<<<< HEAD
-=======
-  scanTargets: any[];
-  totalScanTargets: number;
   webhookSubscribed?: boolean;
   webhookId?: string;
->>>>>>> 1476f59d
 }
 
 interface Project {
