--- conflicted
+++ resolved
@@ -124,12 +124,6 @@
 - (Future) Add/remove repos for multi-repo projects.
 - Team management: invite teammates, assign roles.
 
-<<<<<<< HEAD
-
-## Edge Cases
-
-If the project for repo already exists, we should ask the user if they want to go to the corresponding project page or create a new project.
-=======
 ## Edge Cases
 
 ### Existing Project Conflict
@@ -158,4 +152,7 @@
 - This applies to both the main new project page (`/new-project`) and any embedded project creation dialogs
 - The conflict check should happen on repository selection, not just on final project creation
 - For MVP, prioritize the "Go to Existing Project" option since we currently enforce one-repository-per-project
->>>>>>> 35fa19af
+
+## Edge Cases
+
+If the project for repo already exists, we should ask the user if they want to go to the corresponding project page or create a new project.