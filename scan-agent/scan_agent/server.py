"""Orchestrator server for vulnerability scanning."""

import os
import sys
import logging
from typing import Optional, List
from fastapi import FastAPI, HTTPException, BackgroundTasks, Request
from fastapi.middleware.cors import CORSMiddleware
from fastapi.exceptions import RequestValidationError
from fastapi.responses import JSONResponse
from pydantic import BaseModel, HttpUrl, ValidationError
from datetime import datetime
import uvicorn

# Configure logging
logging.basicConfig(
    level=logging.DEBUG, format="%(asctime)s - %(name)s - %(levelname)s - %(message)s"
)
logger = logging.getLogger(__name__)

# Package imports

from scan_agent.models.job import JobType, JobStatus, ScanJobData
from scan_agent.utils.queue import JobQueue
from scan_agent.workers.scanner import ScanWorker

# Initialize FastAPI app
app = FastAPI(title="Vulnerability Scan Orchestrator", version="1.0.0")


# Add validation error handler
@app.exception_handler(RequestValidationError)
async def validation_exception_handler(request: Request, exc: RequestValidationError):
    """Handle validation errors with detailed logging."""
    logger.error(f"Validation error for {request.method} {request.url}")
    logger.error(f"Validation errors: {exc.errors()}")

    # Try to get request body for debugging (may fail if already consumed)
    try:
        body = await request.body()
        logger.error(f"Request body: {body}")
        body_str = body.decode("utf-8") if body else "Empty body"
    except Exception as e:
        logger.error(f"Could not read request body: {e}")
        body_str = "Could not read body"

    return JSONResponse(
        status_code=422,
        content={
            "detail": exc.errors(),
            "message": "Request validation failed",
            "url": str(request.url),
            "method": request.method,
        },
    )


# Configure CORS
app.add_middleware(
    CORSMiddleware,
    allow_origins=["*"],
    allow_credentials=True,
    allow_methods=["*"],
    allow_headers=["*"],
)

# Initialize job queue and worker
job_queue = JobQueue()
scan_worker = ScanWorker()


# Background task to process a specific job
async def process_job_task(job_id: str):
    """Background task to process a specific job."""
    try:
        logger.info(f"Starting background processing for job {job_id}")

        # Get the job from the queue
        job = job_queue.get_job(job_id)
        if not job:
            logger.error(f"Job {job_id} not found")
            return

        # Process the job using the worker
        scan_worker.process_job(job)
        logger.info(f"Background processing completed for job {job_id}")

    except Exception as e:
        logger.error(
            f"Background processing failed for job {job_id}: {str(e)}", exc_info=True
        )


# Request/Response models
class ScanRepoRequest(BaseModel):
    repo_url: HttpUrl
    branch: Optional[str] = "main"
    claude_cli_args: Optional[str] = None
    scan_options: Optional[dict] = {}
    job_id: Optional[str] = None


class JobResponse(BaseModel):
    job_id: str
    status: str
    created_at: datetime
    message: str


class JobStatusResponse(BaseModel):
    job_id: str
    status: str
    type: str
    created_at: datetime
    updated_at: datetime
    result: Optional[dict] = None
    error: Optional[str] = None


# Endpoints
@app.get("/health")
async def health_check():
    """Health check endpoint."""
    return {"status": "healthy", "service": "scan-orchestrator"}


@app.post("/scan/repo", response_model=JobResponse)
async def scan_repository(request: ScanRepoRequest, background_tasks: BackgroundTasks):
    """Submit a repository for vulnerability scanning."""
    try:
        logger.info(f"Received scan request for repo: {request.repo_url}")
        logger.debug(
            f"Request details: repo_url={request.repo_url}, branch={request.branch}, claude_cli_args={request.claude_cli_args}, scan_options={request.scan_options}"
        )

        # Create job data
        scan_data = ScanJobData(
            repo_url=str(request.repo_url),
            branch=request.branch,
            claude_cli_args=request.claude_cli_args,
            scan_options=request.scan_options,
        )

        logger.debug(f"Created scan data: {scan_data.to_dict()}")

        # Add job to queue
        job_id = job_queue.add_job(JobType.SCAN_REPO, scan_data.to_dict(), request.job_id)
        logger.info(f"Created job with ID: {job_id}")

        # Trigger background processing of the job
        background_tasks.add_task(process_job_task, job_id)
        logger.info(f"Added background task for job {job_id}")

        response = JobResponse(
            job_id=job_id,
            status=JobStatus.PENDING.value,
            created_at=datetime.now(),
            message=f"Scan job created for repository: {request.repo_url}",
        )

        logger.debug(f"Returning response: {response.model_dump()}")
        return response

    except Exception as e:
        logger.error(f"Error creating scan job: {str(e)}", exc_info=True)
        raise HTTPException(status_code=500, detail=str(e))


@app.get("/jobs/{job_id}", response_model=JobStatusResponse)
async def get_job_status(job_id: str):
    """Get the status of a specific job."""
    job = job_queue.get_job(job_id)
    if not job:
        raise HTTPException(status_code=404, detail="Job not found")

    return JobStatusResponse(
        job_id=job.id,
        status=job.status.value,
        type=job.type.value,
        created_at=job.created_at,
        updated_at=job.updated_at,
        result=job.result,
        error=job.error,
    )


@app.get("/jobs", response_model=List[JobStatusResponse])
async def list_jobs(status: Optional[str] = None, limit: int = 50):
    """List all jobs, optionally filtered by status."""
    try:
        # Parse status if provided
        status_filter = None
        if status:
            try:
                status_filter = JobStatus(status)
            except ValueError:
                raise HTTPException(status_code=400, detail=f"Invalid status: {status}")

        # Get jobs from queue
        jobs = job_queue.list_jobs(status=status_filter, limit=limit)

        # Convert to response format
        return [
            JobStatusResponse(
                job_id=job.id,
                status=job.status.value,
                type=job.type.value,
                created_at=job.created_at,
                updated_at=job.updated_at,
                result=job.result,
                error=job.error,
            )
            for job in jobs
        ]
    except HTTPException:
        raise
    except Exception as e:
        raise HTTPException(status_code=500, detail=str(e))


@app.delete("/jobs/{job_id}")
async def cancel_job(job_id: str):
    """Cancel a pending job."""
    job = job_queue.get_job(job_id)
    if not job:
        raise HTTPException(status_code=404, detail="Job not found")

    if job.status not in [JobStatus.PENDING, JobStatus.IN_PROGRESS]:
        raise HTTPException(
            status_code=400, detail=f"Cannot cancel job in {job.status.value} status"
        )

    # Mark job as cancelled
    job_queue.cancel_job(job_id, "Job cancelled by user")

    return {"message": f"Job {job_id} cancelled"}


<<<<<<< HEAD
@app.post("/jobs/{job_id}/cancel")
async def cancel_job_post(job_id: str):
    """Cancel a job via POST method (for frontend compatibility)."""
    job = job_queue.get_job(job_id)
    if not job:
        raise HTTPException(status_code=404, detail="Job not found")

    if job.status not in [JobStatus.PENDING, JobStatus.IN_PROGRESS]:
        raise HTTPException(
            status_code=400, detail=f"Cannot cancel job in {job.status.value} status"
        )

    # Mark job as cancelled
    job_queue.cancel_job(job_id, "Job cancelled by user")
    
    # Signal the worker if the job is currently being processed
    if job.status == JobStatus.IN_PROGRESS:
        scan_worker.request_cancellation(job_id)

    return {"message": f"Job {job_id} cancelled", "job_id": job_id, "status": "CANCELLED"}


if __name__ == "__main__":
=======
def main():
    """Main entry point for the server."""
>>>>>>> 2eb57da1
    port = int(os.environ.get("PORT", 8000))
    uvicorn.run(app, host="0.0.0.0", port=port)


if __name__ == "__main__":
    main()<|MERGE_RESOLUTION|>--- conflicted
+++ resolved
@@ -236,7 +236,6 @@
     return {"message": f"Job {job_id} cancelled"}
 
 
-<<<<<<< HEAD
 @app.post("/jobs/{job_id}/cancel")
 async def cancel_job_post(job_id: str):
     """Cancel a job via POST method (for frontend compatibility)."""
@@ -260,10 +259,8 @@
 
 
 if __name__ == "__main__":
-=======
 def main():
     """Main entry point for the server."""
->>>>>>> 2eb57da1
     port = int(os.environ.get("PORT", 8000))
     uvicorn.run(app, host="0.0.0.0", port=port)
 
